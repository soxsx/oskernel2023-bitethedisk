use crate::fs::{
    file::File,
    open_flags::CreateMode,
    stat::{S_IFCHR, S_IFDIR, S_IFREG},
    AbsolutePath, Dirent, Kstat, OpenFlags, Timespec,
};
use crate::{drivers::BLOCK_DEVICE, mm::UserBuffer};
use alloc::{
    string::{String, ToString},
    sync::Arc,
    vec::Vec,
};
use fat32::{root, Dir as FatDir, FileSystem, VirFile, VirFileType, ATTR_DIRECTORY};
use spin::Mutex;

/// 表示进程中一个被打开的常规文件或目录
pub struct Fat32File {
    readable: bool, // 该文件是否允许通过 sys_read 进行读
    writable: bool, // 该文件是否允许通过 sys_write 进行写
    pub inner: Mutex<Fat32FileInner>,
    path: AbsolutePath, // contain file name
    name: String,
}

pub struct Fat32FileInner {
    offset: usize, // 偏移量
    pub inode: Arc<VirFile>,
    flags: OpenFlags,
    available: bool,
}

impl Fat32File {
    pub fn new(
        readable: bool,
        writable: bool,
        inode: Arc<VirFile>,
        path: AbsolutePath,
        name: String,
    ) -> Self {
        let available = true;
        Self {
            readable,
            writable,
            inner: Mutex::new(Fat32FileInner {
                offset: 0,
                inode,
                flags: OpenFlags::empty(),
                available,
            }),
            path,
            name,
        }
    }

    #[allow(unused)]
    // TODO 根据文件大小
    pub fn read_all(&self) -> Vec<u8> {
        let mut buffer = [0u8; 512];
        let mut v: Vec<u8> = vec![];
        let mut inner = self.inner.lock();
        let mut i = 0;
        loop {
            let len = inner.inode.read_at(inner.offset, &mut buffer);
            if len == 0 {
                break;
            }
            inner.offset += len;
            v.extend_from_slice(&buffer[..len]);
            i += 1;
        }
        v
    }

    pub fn write_all(&self, str_vec: &Vec<u8>) -> usize {
        let mut inner = self.inner.lock();
        let mut remain = str_vec.len();
        let mut base = 0;

        loop {
            let len = remain.min(512);
            inner
                .inode
                .write_at(inner.offset, &str_vec.as_slice()[base..base + len]);
            inner.offset += len;
            base += len;
            remain -= len;
            if remain == 0 {
                break;
            }
        }
        base
    }

    pub fn is_dir(&self) -> bool {
        let inner = self.inner.lock();
        inner.inode.is_dir()
    }

    pub fn name(&self) -> &str {
        self.name.as_str()
    }

    pub fn delete(&self) -> usize {
        let inner = self.inner.lock();
        inner.inode.clear()
    }

    pub fn delete_direntry(&self) {
        let inner = self.inner.lock();
        inner.inode.clear_direntry();
    }

    pub fn file_size(&self) -> usize {
        let inner = self.inner.lock();
        inner.inode.file_size() as usize
    }

    pub fn rename(&self, new_path: AbsolutePath, flags: OpenFlags) {
        // duplicate a new file, and set file cluster and file size
        let inner = self.inner.lock();
        // check file exits
        let new_file = open(new_path, flags, CreateMode::empty()).unwrap();
        let new_inner = new_file.inner.lock();
        let first_cluster = inner.inode.first_cluster();
        let file_size = inner.inode.file_size();

        new_inner.inode.set_first_cluster(first_cluster);
        new_inner.inode.set_file_size(file_size);

        drop(inner);
        // clear old direntry
        self.delete_direntry();
    }
}

// 这里在实例化的时候进行文件系统的打开
lazy_static! {
    pub static ref ROOT_INODE: Arc<VirFile> = {
        let fs = FileSystem::open(BLOCK_DEVICE.clone());

        // 返回根目录
        Arc::new(root(fs.clone()))
    };
}

pub fn list_apps(path: AbsolutePath) {
    let layer: usize = 0;

    fn ls(path: AbsolutePath, layer: usize) {
        let dir = ROOT_INODE.find(path.as_vec_str()).unwrap();
        for app in dir.ls_with_attr().unwrap() {
            // 不打印initproc, 事实上它也在task::new之后删除了
            if layer == 0 && app.0 == "initproc" {
                continue;
            }
            let app_path: AbsolutePath = path.join_string(app.0.clone());
            if app.1 & ATTR_DIRECTORY == 0 {
                // 如果不是目录
                for _ in 0..layer {
                    print!("   ");
                }
                crate::println!("{}", app.0);
            } else if app.0 != "." && app.0 != ".." {
                // 目录
                for _ in 0..layer {
                    crate::print!("  ");
                }
                crate::println!("{}/", app.0);
                ls(app_path.clone(), layer + 1);
            }
        }
    }

    ls(path, layer);
}

// work_path 绝对路径
pub fn open(path: AbsolutePath, flags: OpenFlags, _mode: CreateMode) -> Option<Arc<Fat32File>> {
    let mut pathv = path.as_vec_str();

    let (readable, writable) = flags.read_write();

    // 创建文件
    if flags.contains(OpenFlags::O_CREATE) {
        let res = ROOT_INODE.find(pathv.clone());
        match res {
            Ok(inode) => {
<<<<<<< HEAD
                // 如果文件已存在则清空
                let name = pathv.pop().unwrap();
                // TAG for lzm
                // 不能清空 direntry
                inode.clear_content();
                // TAG for lzm
                // 丢失 OpenFlag
=======
                let name = if let Some(name_) = pathv.pop() {
                    name_
                } else {
                    "/"
                };
>>>>>>> e8ff89b9
                Some(Arc::new(Fat32File::new(
                    readable,
                    writable,
                    inode,
                    path.clone(),
                    name.to_string(),
                )))
            }
            Err(_) => {
                // 设置创建类型
                let mut create_type = VirFileType::File;
                if flags.contains(OpenFlags::O_DIRECTROY) {
                    create_type = VirFileType::Dir;
                }

                // 找到父目录
                let name = pathv.pop().unwrap();
                match ROOT_INODE.find(pathv.clone()) {
                    Ok(parent) => match parent.create(name, create_type as VirFileType) {
                        Ok(inode) => Some(Arc::new(Fat32File::new(
                            readable,
                            writable,
                            Arc::new(inode),
                            path.clone(),
                            name.to_string(),
                        ))),
                        Err(_) => None,
                    },
                    Err(_) => None,
                }
            }
        }
    } else {
        // 查找文件
        match ROOT_INODE.find(pathv.clone()) {
            Ok(inode) => {
                // 删除文件
                if flags.contains(OpenFlags::O_TRUNC) {
                    inode.clear();
                }

                let name = inode.name().to_string();
                Some(Arc::new(Fat32File::new(
                    readable,
                    writable,
                    inode,
                    path.clone(),
                    name,
                )))
            }
            Err(_) => None,
        }
    }
}

pub fn chdir(path: AbsolutePath) -> bool {
    if let Ok(_) = ROOT_INODE.find(path.as_vec_str()) {
        true
    } else {
        false
    }
}

// 为 OSInode 实现 File Trait
impl File for Fat32File {
    fn read_to_vec(&self, offset: isize, len: usize) -> Vec<u8> {
        let mut inner = self.inner.lock();
        let mut len = len;
        let old_offset = inner.offset;
        if offset >= 0 {
            inner.offset = offset as usize;
        }
        let mut buffer = [0u8; 512];
        let mut v: Vec<u8> = Vec::new();
        // TODO
        if len >= 96 * 4096 {
            // 防止 v 占用空间过度扩大
            v.reserve(96 * 4096);
        }
        loop {
            let read_size = inner.inode.read_at(inner.offset, &mut buffer);
            if read_size == 0 {
                break;
            }
            inner.offset += read_size;
            if len > read_size {
                len -= read_size;
                v.extend_from_slice(&buffer[..read_size]);
            } else {
                v.extend_from_slice(&buffer[..len]);
                break;
            }
        }
        if offset >= 0 {
            inner.offset = old_offset;
        }

        v
    }

    fn path(&self) -> AbsolutePath {
        self.path.clone()
    }

    fn seek(&self, _pos: usize) {
        let mut inner = self.inner.lock();
        inner.offset = _pos;
    }

    fn readable(&self) -> bool {
        self.readable
    }

    fn writable(&self) -> bool {
        self.writable
    }

    fn available(&self) -> bool {
        let inner = self.inner.lock();
        inner.available
    }

    fn read(&self, mut buf: UserBuffer) -> usize {
        let offset = self.inner.lock().offset;
        let file_size = self.file_size();
        let mut inner = self.inner.lock();
        let mut total_read_size = 0usize;

        // TODO 如果是目录文件
        // TAG for lzm
        // empty file
        if file_size == 0 {
<<<<<<< HEAD
=======
            if self.name == "zero" {
                buf.write_zeros();
            }
>>>>>>> e8ff89b9
            return 0;
        }

        if offset >= file_size {
            return 0;
        }

        // 这边要使用 iter_mut(), 因为要将数据写入
        for slice in buf.buffers.iter_mut() {
            let read_size = inner.inode.read_at(inner.offset, *slice);
            if read_size == 0 {
                break;
            }
            inner.offset += read_size;
            total_read_size += read_size;
        }
        total_read_size
    }
    fn pread(&self, mut buf: UserBuffer, offset: usize) -> usize {
        let mut inner = self.inner.lock();
        let mut index = inner.offset;
        let file_size = inner.inode.file_size();

        let mut total_read_size = 0usize;

        // TODO 如果是目录文件
        // TAG for lzm
        // empty file
        if file_size == 0 {
            if self.name == "zero" {
                buf.write_zeros();
            }
            return 0;
        }

        if offset >= file_size {
            return 0;
        }

        // 这边要使用 iter_mut(), 因为要将数据写入
        for slice in buf.buffers.iter_mut() {
            let read_size = inner.inode.read_at(index, *slice);
            if read_size == 0 {
                break;
            }
            index += read_size;
            total_read_size += read_size;
        }
        total_read_size
    }

    fn read_kernel_space(&self) -> Vec<u8> {
        let file_size = self.file_size();
        let mut inner = self.inner.lock();
        let mut buffer = [0u8; 512];
        let mut v: Vec<u8> = Vec::new();
        loop {
            if inner.offset > file_size {
                break;
            }
            let readsize = inner.inode.read_at(inner.offset, &mut buffer);
            if readsize == 0 {
                break;
            }
            inner.offset += readsize;
            v.extend_from_slice(&buffer[..readsize]);
        }
        v.truncate(v.len().min(file_size));
        v
    }

    fn write(&self, buf: UserBuffer) -> usize {
        let mut total_write_size = 0usize;
        let filesize = self.file_size();
        let mut inner = self.inner.lock();
        if inner.flags.contains(OpenFlags::O_APPEND) {
            for slice in buf.buffers.iter() {
                let write_size = inner.inode.write_at(filesize + total_write_size, *slice);
                inner.offset += write_size;
                total_write_size += write_size;
            }
        } else {
            for slice in buf.buffers.iter() {
                let write_size = inner.inode.write_at(inner.offset, *slice);
                assert_eq!(write_size, slice.len());
                inner.offset += write_size;
                total_write_size += write_size;
            }
        }
        total_write_size
    }
    fn pwrite(&self, buf: UserBuffer, offset: usize) -> usize {
        let mut inner = self.inner.lock();
        let mut index = offset;
        let file_size = inner.inode.file_size();

        let mut total_write_size = 0usize;
        if inner.flags.contains(OpenFlags::O_APPEND) {
            for slice in buf.buffers.iter() {
                let write_size = inner.inode.write_at(file_size + total_write_size, *slice);
                total_write_size += write_size;
            }
        } else {
            for slice in buf.buffers.iter() {
                let write_size = inner.inode.write_at(index, *slice);
                assert_eq!(write_size, slice.len());
                index += write_size;
                total_write_size += write_size;
            }
        }
        total_write_size
    }

    fn write_kernel_space(&self, data: Vec<u8>) -> usize {
        let mut inner = self.inner.lock();
        let mut remain = data.len();
        let mut base = 0;
        loop {
            let len = remain.min(512);
            inner
                .inode
                .write_at(inner.offset, &data.as_slice()[base..base + len]);
            inner.offset += len;
            base += len;
            remain -= len;
            if remain == 0 {
                break;
            }
        }
        base
    }

    fn set_time(&self, timespec: &Timespec) {
        let tv_sec = timespec.tv_sec;
        let tv_nsec = timespec.tv_nsec;

        let inner = self.inner.lock();
        let vfile = inner.inode.clone();

        // 属于是针对测试用例了, 待完善
        if tv_sec == 1 << 32 {
            vfile.set_time(tv_sec, tv_nsec);
        }
    }

    fn name(&self) -> &str {
        self.name()
    }

    fn offset(&self) -> usize {
        let inner = self.inner.lock();
        inner.offset
    }

    fn set_offset(&self, offset: usize) {
        let mut inner = self.inner.lock();
        inner.offset = offset;
    }

    fn set_flags(&self, flag: OpenFlags) {
        let mut inner = self.inner.lock();
        inner.flags.set(flag, true);
    }

    fn set_cloexec(&self) {
        let mut inner = self.inner.lock();
        inner.available = false;
    }

    // set dir entry
    fn dirent(&self, dirent: &mut Dirent) -> isize {
        if !self.is_dir() {
            return -1;
        }
        let mut inner = self.inner.lock();
        let offset = inner.offset as u32;
        if let Some((name, offset, first_cluster, _attr)) = inner.inode.dir_info(offset as usize) {
            dirent.init(name.as_str(), offset as isize, first_cluster as usize);
            inner.offset = offset as usize;
            // return size of Dirent as read size
            core::mem::size_of::<Dirent>() as isize
        } else {
            -1
        }
    }

    fn fstat(&self, kstat: &mut Kstat) {
        let inner = self.inner.lock();
        let vfile = inner.inode.clone();
        let mut st_mode = 0;
        _ = st_mode;
        let (st_size, st_blksize, st_blocks, is_dir, time) = vfile.stat();

        if is_dir {
            st_mode = S_IFDIR;
        } else {
            st_mode = S_IFREG;
        }
        if vfile.name() == "null" || vfile.name() == "zero" {
            st_mode = S_IFCHR;
        }
        kstat.init(
            st_size as i64,
            st_blksize as i32,
            st_blocks as u64,
            st_mode as u32,
            time as u64,
        );
    }

    fn file_size(&self) -> usize {
        self.file_size()
    }

    fn truncate(&self, new_length: usize) {
        let inner = self.inner.lock();
        inner.inode.modify_size(new_length);
    }
}<|MERGE_RESOLUTION|>--- conflicted
+++ resolved
@@ -185,21 +185,11 @@
         let res = ROOT_INODE.find(pathv.clone());
         match res {
             Ok(inode) => {
-<<<<<<< HEAD
-                // 如果文件已存在则清空
-                let name = pathv.pop().unwrap();
-                // TAG for lzm
-                // 不能清空 direntry
-                inode.clear_content();
-                // TAG for lzm
-                // 丢失 OpenFlag
-=======
                 let name = if let Some(name_) = pathv.pop() {
                     name_
                 } else {
                     "/"
                 };
->>>>>>> e8ff89b9
                 Some(Arc::new(Fat32File::new(
                     readable,
                     writable,
@@ -332,12 +322,9 @@
         // TAG for lzm
         // empty file
         if file_size == 0 {
-<<<<<<< HEAD
-=======
             if self.name == "zero" {
                 buf.write_zeros();
             }
->>>>>>> e8ff89b9
             return 0;
         }
 
