use core::fmt::Debug;
use core::fmt::{self, Formatter};

use alloc::vec::Vec;
use nix::Timespec;

<<<<<<< HEAD
use crate::mm::UserBuffer;
=======
use crate::{mm::UserBuffer, timer::TimeSpec};
>>>>>>> 7cb55b7c

use super::{AbsolutePath, Dirent, Kstat, OpenFlags};

pub trait File: Send + Sync {
    fn readable(&self) -> bool;
    fn writable(&self) -> bool;
    fn available(&self) -> bool;
    /// read 指的是从文件中读取数据放到缓冲区中，最多将缓冲区填满，并返回实际读取的字节数
    fn read(&self, buf: UserBuffer) -> usize;
    /// 将缓冲区中的数据写入文件，最多将缓冲区中的数据全部写入，并返回直接写入的字节数
    fn write(&self, buf: UserBuffer) -> usize;

    fn pread(&self, _buf: UserBuffer, _offset: usize) -> usize {
        panic!("{} not implement read_to_vec", self.name());
    }
    fn pwrite(&self, _buf: UserBuffer, _offset: usize) -> usize {
        panic!("{} not implement read_to_vec", self.name());
    }

    fn read_to_vec(&self, _offset: isize, _len: usize) -> Vec<u8> {
        panic!("{} not implement read_to_vec", self.name());
    }

    // TODO seek mode
    fn seek(&self, _pos: usize) {
        panic!("{} not implement seek", self.name());
    }

    fn name(&self) -> &str;

    fn fstat(&self, _kstat: &mut Kstat) {
        panic!("{} not implement get_fstat", self.name());
    }

    fn set_time(&self, _timespec: &TimeSpec) {
        panic!("{} not implement set_time", self.name());
    }

    fn dirent(&self, _dirent: &mut Dirent) -> isize {
        panic!("{} not implement get_dirent", self.name());
    }

    fn get_path(&self) -> &str {
        panic!("{} not implement get_path", self.name());
    }

    fn offset(&self) -> usize {
        panic!("{} not implement get_offset", self.name());
    }

    fn set_offset(&self, _offset: usize) {
        panic!("{} not implement set_offset", self.name());
    }

    fn set_flags(&self, _flag: OpenFlags) {
        panic!("{} not implement set_flags", self.name());
    }

    fn set_cloexec(&self) {
        panic!("{} not implement set_cloexec", self.name());
    }

    fn read_kernel_space(&self) -> Vec<u8> {
        panic!("{} not implement read_kernel_space", self.name());
    }

    fn write_kernel_space(&self, _data: Vec<u8>) -> usize {
        panic!("{} not implement write_kernel_space", self.name());
    }

    fn file_size(&self) -> usize {
        panic!("{} not implement file_size", self.name());
    }

    fn r_ready(&self) -> bool {
        true
    }
    fn w_ready(&self) -> bool {
        true
    }
    fn path(&self) -> AbsolutePath {
        unimplemented!("not implemente yet");
    }
    fn truncate(&self, _new_length: usize) {
        unimplemented!("not implemente yet");
    }
}

impl Debug for dyn File + Send + Sync {
    fn fmt(&self, f: &mut Formatter<'_>) -> fmt::Result {
        write!(f, "name:{}", self.name())
    }
}<|MERGE_RESOLUTION|>--- conflicted
+++ resolved
@@ -2,13 +2,9 @@
 use core::fmt::{self, Formatter};
 
 use alloc::vec::Vec;
-use nix::Timespec;
+use nix::time::TimeSpec;
 
-<<<<<<< HEAD
 use crate::mm::UserBuffer;
-=======
-use crate::{mm::UserBuffer, timer::TimeSpec};
->>>>>>> 7cb55b7c
 
 use super::{AbsolutePath, Dirent, Kstat, OpenFlags};
 
