//! 内存管理系统调用

use crate::mm::shared_memory::{attach_shm, create_shm, detach_shm};
use crate::mm::VirtPageNum;
use crate::{
    consts::PAGE_SIZE,
<<<<<<< HEAD
    fs::open_flags::CreateMode,
    mm::{
        shared_memory::remove_shm, MapPermission, MmapFlags, MmapProts, PTEFlags, PageTable,
        VPNRange, VirtAddr,
    },
=======
    mm::{MapPermission, MmapFlags, MmapProts, PTEFlags, PageTable, VPNRange, VirtAddr},
>>>>>>> 7cb55b7c
    task::{current_task, current_user_token},
};
use nix::ipc::{ShmFlags, IPC_PRIVATE, IPC_RMID};

use super::*;

// #define SYS_brk 214
///
/// 功能：修改数据段的大小；
///
/// 输入：指定待修改的地址；
///
/// 返回值：成功返回0，失败返回-1;
///
/// ```c
/// uintptr_t brk;
/// uintptr_t ret = syscall(SYS_brk, brk);
/// ```
pub fn sys_brk(brk: usize) -> Result<isize> {
    // println!("[DEBUG] brk size:0x{:x?}",brk);
    let task = current_task().unwrap();
    if brk == 0 {
        Ok(task.grow_proc(0) as isize)
    } else {
        let former_addr = task.grow_proc(0);
        let grow_size: isize = (brk - former_addr) as isize;
        Ok(current_task().unwrap().grow_proc(grow_size) as isize)
    }
}

/// #define SYS_munmap 215
///
/// 功能：将文件或设备取消映射到内存中；
///
/// 输入：映射的指定地址及区间；
///
/// 返回值：成功返回0，失败返回-1;
///
/// ```c
/// void *start, size_t len
/// int ret = syscall(SYS_munmap, start, len);
/// ```
pub fn sys_munmap(addr: usize, length: usize) -> Result<isize> {
    let task = current_task().unwrap();
    Ok(task.munmap(addr, length))
}

/// #define SYS_mmap 222
///
/// 功能：将文件或设备映射到内存中；
///
/// 输入：
///
/// - start: 映射起始位置，
/// - len: 长度，
/// - prot: 映射的内存保护方式，可取：PROT_EXEC, PROT_READ, PROT_WRITE, PROT_NONE
/// - flags: 映射是否与其他进程共享的标志，
/// - fd: 文件句柄，
/// - off: 文件偏移量；
///
/// 返回值：成功返回已映射区域的指针，失败返回-1;
///
/// ```c
/// void *start, size_t len, int prot, int flags, int fd, off_t off
/// long ret = syscall(SYS_mmap, start, len, prot, flags, fd, off);
/// ```
pub fn sys_mmap(
    addr: usize,
    length: usize,
    prot: usize,
    flags: usize,
    fd: isize,
    offset: usize,
) -> Result<isize> {
    // println!(
<<<<<<< HEAD
    //     "[DEBUG] addr:{:x?},length:{:?},prot:{:?},flags:{:?},fd:{:?},offset:{:?}",
    //     addr, length, prot, flags, fd, offset
    // );
=======
    //     "[DEBUG] addr:{:?},length:{:?},prot:{:?},flags:{:?},fd:{:?},offset:{:?}",
    //     addr, length, prot, flags, fd, offset
    // );
    // {
    //     info!("#### debug sys_mmap ####");
    //     info!("fd: {}", fd);
    //     info!("prot: {}", prot);
    //     info!("addr: {:#x}", addr);
    //     info!("length: {:#x}", length);
    // }
>>>>>>> 7cb55b7c
    if length == 0 {
        return Err(Errno::EINVAL);
    }
<<<<<<< HEAD
    // let padding=PAGE_SIZE-(length-1)%PAGE_SIZE-1;
    let mut padding = PAGE_SIZE - length % PAGE_SIZE;
    if padding == PAGE_SIZE {
        padding = 0;
    }
    let length = length + padding;
=======

    let length = (length + PAGE_SIZE - 1) & !(PAGE_SIZE - 1); // 向上取整

>>>>>>> 7cb55b7c
    let task = current_task().unwrap();
    let inner = task.read();
    let prot = MmapProts::from_bits(prot).expect("unsupported mmap prot");
    let flags = MmapFlags::from_bits(flags).expect("unsupported mmap flags");
<<<<<<< HEAD
    if !flags.contains(MmapFlags::MAP_ANONYMOUS)
        && (fd as usize >= inner.fd_table.len() || inner.fd_table[fd as usize].is_none())
    {
        return Err(Errno::EBADF);
    }
=======

    if !flags.contains(MmapFlags::MAP_ANONYMOUS)
        && (fd as usize >= inner.fd_table.len() || inner.fd_table[fd as usize].is_none())
    {
        // {
        //     info!("#### debug sys_mmap ####");
        //     info!("fd: {}", fd);
        // }
        return Err(SyscallError::FdInvalid(-1, fd as usize));
    }
    // if fd as usize >= inner.fd_table.len() || inner.fd_table[fd as usize].is_none() {
    //     return Err(SyscallError::FdInvalid(-1, fd as usize));
    // }
>>>>>>> 7cb55b7c
    drop(inner);

    // {
    //     let map_flags = (((prot.bits() & 0b111) << 1) + (1 << 4)) as u16;
    //     let map_perm = MapPermission::from_bits(map_flags).unwrap();
    //     info!("#### debug sys_mmap ###");
    //     info!("prot: {:?}", prot.bits());
    //     info!("map_flags: {:#x}", map_flags);
    //     info!("map_perm: {:?}", map_perm.bits());
    //     info!("map_perm is readable: {}", map_perm.readable());
    //     info!("map_perm is writable: {}", map_perm.writable());
    //     info!("map_perm is executable: {}", map_perm.executable());
    // }
    let result_addr = task.mmap(addr, length, prot, flags, fd, offset);

    // {
    //     info!("#### debug sys_mmap ####");
    //     info!("result_addr: {:#x}", result_addr);
    // }

    Ok(result_addr as isize)
}

<<<<<<< HEAD
pub fn sys_shmget(key: usize, size: usize, shmflg: usize) -> Result<isize> {
    let size = (size + PAGE_SIZE - 1) / PAGE_SIZE * PAGE_SIZE;
    assert!(size % PAGE_SIZE == 0);
    let mut new_key = key;
    if (key == IPC_PRIVATE) {
        new_key = create_shm(key, size, shmflg);
    } else {
        unimplemented!();
    }
    return Ok(new_key as isize);
}
pub fn sys_shmctl(key: usize, cmd: usize, buf: *const u8) -> Result<isize> {
    if cmd == IPC_RMID {
        remove_shm(key);
    } else {
        unimplemented!();
    }
    Ok(0)
}
pub fn sys_shmat(key: usize, address: usize, shmflg: usize) -> Result<isize> {
    let task = current_task().unwrap();
    let mut inner = task.write();
    let address = if address == 0 {
        inner.memory_set.shm_top
    } else {
        address
    };
    inner.memory_set.attach_shm(key, address.into());
    Ok(address as isize)
}
pub fn sys_shmdt(address: usize) -> Result<isize> {
    let task = current_task().unwrap();
    let mut inner = task.write();
    let nattch = inner.memory_set.detach_shm(address.into());
    // detach_shm called when drop SharedMemoryTracker

    Ok(nattch as isize)
}
pub fn sys_mprotect(addr: usize, length: usize, prot: usize) -> Result<isize> {
    // println!(
    //     "[DEBUG] mprotect addr:{:x?} ,len:{:?}, prot:{:x?}",
    //     addr, length, prot
    // );
=======
// #define SYS_mprotect 226
//
// 功能：修改内存区域的保护方式；
// 输入：指定内存区域的起始地址，长度，保护方式；
// 返回值：成功返回0
//        失败可能的返回值：EACCES，EINVAL，ENOMEM
// ```c
// void *addr, size_t len, int prot
// int ret = syscall(SYS_mprotect, addr, len, prot);
// ```
pub fn sys_mprotect(addr: usize, length: usize, prot: usize) -> Result<isize> {
>>>>>>> 7cb55b7c
    let token = current_user_token();
    let page_table = PageTable::from_token(token);

    let map_flags = (((prot & 0b111) << 1) + (1 << 4)) as u16;
    let map_perm = MapPermission::from_bits(map_flags).unwrap();
<<<<<<< HEAD
    let pte_flags = PTEFlags::from_bits(map_perm.bits()).unwrap() | PTEFlags::V;
=======
    let pte_flags = PTEFlags::from_bits(map_perm.bits()).unwrap();
>>>>>>> 7cb55b7c

    let start_va = VirtAddr::from(addr);
    let end_va = VirtAddr::from(addr + length);
    let vpn_range = VPNRange::from_va(start_va, end_va);

<<<<<<< HEAD
=======
    // NOTE: 未修改 vm_area 的 map_perm
>>>>>>> 7cb55b7c
    for vpn in vpn_range {
        if let Some(pte) = page_table.find_pte(vpn) {
            pte.set_flags(pte_flags);
        } else {
<<<<<<< HEAD
            let task = current_task().unwrap();
            let mut inner = task.write();
            let mmap_start = inner.memory_set.mmap_manager.mmap_start;
            let mmap_top = inner.memory_set.mmap_manager.mmap_top;
            let mmap_perm = MmapProts::from_bits(prot).unwrap();
            let va: VirtAddr = vpn.into();
            if va >= mmap_start && va < mmap_top {
                inner
                    .memory_set
                    .mmap_manager
                    .mmap_map
                    .get_mut(&vpn)
                    .unwrap()
                    .set_prot(mmap_perm);
                continue;
            }
=======
            // TODO if vpn in lazy map
>>>>>>> 7cb55b7c
            let va: VirtAddr = vpn.into();
            return Err(SyscallError::InvalidVirtAddress(-1, va));
        }
    }

    Ok(0)
}<|MERGE_RESOLUTION|>--- conflicted
+++ resolved
@@ -4,15 +4,11 @@
 use crate::mm::VirtPageNum;
 use crate::{
     consts::PAGE_SIZE,
-<<<<<<< HEAD
     fs::open_flags::CreateMode,
     mm::{
         shared_memory::remove_shm, MapPermission, MmapFlags, MmapProts, PTEFlags, PageTable,
         VPNRange, VirtAddr,
     },
-=======
-    mm::{MapPermission, MmapFlags, MmapProts, PTEFlags, PageTable, VPNRange, VirtAddr},
->>>>>>> 7cb55b7c
     task::{current_task, current_user_token},
 };
 use nix::ipc::{ShmFlags, IPC_PRIVATE, IPC_RMID};
@@ -88,86 +84,33 @@
     offset: usize,
 ) -> Result<isize> {
     // println!(
-<<<<<<< HEAD
     //     "[DEBUG] addr:{:x?},length:{:?},prot:{:?},flags:{:?},fd:{:?},offset:{:?}",
     //     addr, length, prot, flags, fd, offset
     // );
-=======
-    //     "[DEBUG] addr:{:?},length:{:?},prot:{:?},flags:{:?},fd:{:?},offset:{:?}",
-    //     addr, length, prot, flags, fd, offset
-    // );
-    // {
-    //     info!("#### debug sys_mmap ####");
-    //     info!("fd: {}", fd);
-    //     info!("prot: {}", prot);
-    //     info!("addr: {:#x}", addr);
-    //     info!("length: {:#x}", length);
-    // }
->>>>>>> 7cb55b7c
     if length == 0 {
         return Err(Errno::EINVAL);
     }
-<<<<<<< HEAD
     // let padding=PAGE_SIZE-(length-1)%PAGE_SIZE-1;
     let mut padding = PAGE_SIZE - length % PAGE_SIZE;
     if padding == PAGE_SIZE {
         padding = 0;
     }
     let length = length + padding;
-=======
-
-    let length = (length + PAGE_SIZE - 1) & !(PAGE_SIZE - 1); // 向上取整
-
->>>>>>> 7cb55b7c
     let task = current_task().unwrap();
     let inner = task.read();
     let prot = MmapProts::from_bits(prot).expect("unsupported mmap prot");
     let flags = MmapFlags::from_bits(flags).expect("unsupported mmap flags");
-<<<<<<< HEAD
     if !flags.contains(MmapFlags::MAP_ANONYMOUS)
         && (fd as usize >= inner.fd_table.len() || inner.fd_table[fd as usize].is_none())
     {
         return Err(Errno::EBADF);
     }
-=======
-
-    if !flags.contains(MmapFlags::MAP_ANONYMOUS)
-        && (fd as usize >= inner.fd_table.len() || inner.fd_table[fd as usize].is_none())
-    {
-        // {
-        //     info!("#### debug sys_mmap ####");
-        //     info!("fd: {}", fd);
-        // }
-        return Err(SyscallError::FdInvalid(-1, fd as usize));
-    }
-    // if fd as usize >= inner.fd_table.len() || inner.fd_table[fd as usize].is_none() {
-    //     return Err(SyscallError::FdInvalid(-1, fd as usize));
-    // }
->>>>>>> 7cb55b7c
     drop(inner);
 
-    // {
-    //     let map_flags = (((prot.bits() & 0b111) << 1) + (1 << 4)) as u16;
-    //     let map_perm = MapPermission::from_bits(map_flags).unwrap();
-    //     info!("#### debug sys_mmap ###");
-    //     info!("prot: {:?}", prot.bits());
-    //     info!("map_flags: {:#x}", map_flags);
-    //     info!("map_perm: {:?}", map_perm.bits());
-    //     info!("map_perm is readable: {}", map_perm.readable());
-    //     info!("map_perm is writable: {}", map_perm.writable());
-    //     info!("map_perm is executable: {}", map_perm.executable());
-    // }
     let result_addr = task.mmap(addr, length, prot, flags, fd, offset);
-
-    // {
-    //     info!("#### debug sys_mmap ####");
-    //     info!("result_addr: {:#x}", result_addr);
-    // }
 
     Ok(result_addr as isize)
 }
-
-<<<<<<< HEAD
 pub fn sys_shmget(key: usize, size: usize, shmflg: usize) -> Result<isize> {
     let size = (size + PAGE_SIZE - 1) / PAGE_SIZE * PAGE_SIZE;
     assert!(size % PAGE_SIZE == 0);
@@ -211,43 +154,21 @@
     //     "[DEBUG] mprotect addr:{:x?} ,len:{:?}, prot:{:x?}",
     //     addr, length, prot
     // );
-=======
-// #define SYS_mprotect 226
-//
-// 功能：修改内存区域的保护方式；
-// 输入：指定内存区域的起始地址，长度，保护方式；
-// 返回值：成功返回0
-//        失败可能的返回值：EACCES，EINVAL，ENOMEM
-// ```c
-// void *addr, size_t len, int prot
-// int ret = syscall(SYS_mprotect, addr, len, prot);
-// ```
-pub fn sys_mprotect(addr: usize, length: usize, prot: usize) -> Result<isize> {
->>>>>>> 7cb55b7c
     let token = current_user_token();
     let page_table = PageTable::from_token(token);
 
     let map_flags = (((prot & 0b111) << 1) + (1 << 4)) as u16;
     let map_perm = MapPermission::from_bits(map_flags).unwrap();
-<<<<<<< HEAD
     let pte_flags = PTEFlags::from_bits(map_perm.bits()).unwrap() | PTEFlags::V;
-=======
-    let pte_flags = PTEFlags::from_bits(map_perm.bits()).unwrap();
->>>>>>> 7cb55b7c
 
     let start_va = VirtAddr::from(addr);
     let end_va = VirtAddr::from(addr + length);
     let vpn_range = VPNRange::from_va(start_va, end_va);
 
-<<<<<<< HEAD
-=======
-    // NOTE: 未修改 vm_area 的 map_perm
->>>>>>> 7cb55b7c
     for vpn in vpn_range {
         if let Some(pte) = page_table.find_pte(vpn) {
             pte.set_flags(pte_flags);
         } else {
-<<<<<<< HEAD
             let task = current_task().unwrap();
             let mut inner = task.write();
             let mmap_start = inner.memory_set.mmap_manager.mmap_start;
@@ -264,11 +185,8 @@
                     .set_prot(mmap_perm);
                 continue;
             }
-=======
-            // TODO if vpn in lazy map
->>>>>>> 7cb55b7c
             let va: VirtAddr = vpn.into();
-            return Err(SyscallError::InvalidVirtAddress(-1, va));
+            return Err(Errno::UNCLEAR);
         }
     }
 
