use core::fmt::Debug;

use super::kernel_stack::KernelStack;
use super::{pid_alloc, PidHandle, SigMask, SigSet, Signal};
use super::{SigAction, TaskContext, MAX_SIGNUM};
use crate::consts::*;
use crate::fs::{file::File, Fat32File, Stdin, Stdout};
use crate::mm::kernel_vmm::acquire_kvmm;
use crate::mm::memory_set::{self, AuxEntry, LoadedELF, AT_EXECFN, AT_NULL, AT_RANDOM, MMAP_BASE};
use crate::mm::{
    translated_mut, MapPermission, MemorySet, MmapFlags, MmapManager, MmapProts, PageTableEntry,
    PhysPageNum, VirtAddr, VirtPageNum,
};
<<<<<<< HEAD
=======
use crate::timer::{get_time, TimeVal};
>>>>>>> 7cb55b7c
use crate::trap::handler::user_trap_handler;
use crate::trap::TrapContext;
use alloc::string::{String, ToString};
use alloc::sync::{Arc, Weak};
use alloc::vec;
use alloc::vec::Vec;
use nix::TimeVal;
use riscv::register::scause::Scause;
use spin::{RwLock, RwLockReadGuard, RwLockWriteGuard};

use crate::fs::AbsolutePath;

pub const FD_LIMIT: usize = 1024;

// TODO futex, chan, sigmask, sigpending, rubustlist, rlimt,
pub struct TaskControlBlock {
    /// 进程标识符
    pub pid: PidHandle,

    /// thread group id
    pub tgid: usize,

<<<<<<< HEAD
    /// 进程组 Id
    pub pgid: usize,
=======
    pub set_child_tid: usize,   /* CLONE_CHILD_SETTID */
    pub clear_child_tid: usize, /* CLONE_CHILD_CLEARTID */
>>>>>>> 7cb55b7c

    /// 应用内核栈
    pub kernel_stack: KernelStack,

    inner: RwLock<TaskControlBlockInner>,
}

impl Debug for TaskControlBlock {
    fn fmt(&self, f: &mut core::fmt::Formatter<'_>) -> core::fmt::Result {
        f.debug_struct("TaskControlBlock")
            .field("pid", &self.pid.0)
            .finish()
    }
}

pub struct TaskControlBlockInner {
    /// 应用地址空间中的 Trap 上下文所在的物理页帧的物理页号
    pub trap_cx_ppn: PhysPageNum,

    /// 任务上下文
    pub task_cx: TaskContext,

    pub task_status: TaskStatus,

    /// 指向当前进程的父进程（如果存在的话）
    pub parent: Option<Weak<TaskControlBlock>>,

    /// 当前进程的所有子进程的任务控制块向量
    pub children: Vec<Arc<TaskControlBlock>>,

    /// 退出码
    pub exit_code: i32,

    /// 应用地址空间
    pub memory_set: MemorySet,

    /// 文件描述符表
    pub fd_table: Vec<Option<Arc<dyn File>>>,

    pub sigactions: [SigAction; MAX_SIGNUM as usize],

    pub pending_signals: SigSet,

    pub sigmask: SigMask,

    pub current_path: AbsolutePath,

    pub utime: TimeVal,

    pub stime: TimeVal,

    pub last_enter_umode_time: TimeVal,

    pub last_enter_smode_time: TimeVal,

    pub trap_cause: Option<Scause>,
}

impl TaskControlBlockInner {
    pub fn trap_context(&self) -> &'static mut TrapContext {
        self.trap_cx_ppn.as_mut()
    }

    /// 获取用户地址空间的 token (符合 satp CSR 格式要求的多级页表的根节点所在的物理页号)
    pub fn get_user_token(&self) -> usize {
        self.memory_set.token()
    }

    fn status(&self) -> TaskStatus {
        self.task_status
    }

    pub fn is_zombie(&self) -> bool {
        self.status() == TaskStatus::Zombie
    }

    /// 查找空闲文件描述符下标
    ///
    /// 从文件描述符表中 **由低到高** 查找空位，返回向量下标，没有空位则在最后插入一个空位
    pub fn alloc_fd(&mut self) -> usize {
        if let Some(fd) = (0..self.fd_table.len()).find(|fd| self.fd_table[*fd].is_none()) {
            fd
        } else {
            if self.fd_table.len() == FD_LIMIT {
                return FD_LIMIT;
            }
            self.fd_table.push(None);
            self.fd_table.len() - 1
        }
    }

    pub fn get_work_path(&self) -> AbsolutePath {
        self.current_path.clone()
    }

    pub fn enquire_pte_via_vpn(&self, vpn: VirtPageNum) -> Option<PageTableEntry> {
        self.memory_set.translate(vpn)
    }

    pub fn cow_alloc(&mut self, vpn: VirtPageNum, former_ppn: PhysPageNum) -> isize {
        self.memory_set.cow_alloc(vpn, former_ppn)
    }

    pub fn lazy_alloc_heap(&mut self, vpn: VirtPageNum) -> isize {
        self.memory_set.lazy_alloc_heap(vpn)
    }

    pub fn add_utime(&mut self, new_time: TimeVal) {
        self.utime = self.utime + new_time;
    }

    pub fn add_stime(&mut self, new_time: TimeVal) {
        self.stime = self.stime + new_time;
    }

    pub fn set_last_enter_umode(&mut self, new_time: TimeVal) {
        self.last_enter_umode_time = new_time;
    }

    pub fn set_last_enter_smode(&mut self, new_time: TimeVal) {
        self.last_enter_smode_time = new_time;
    }
}

impl TaskControlBlock {
    pub fn write(&self) -> RwLockWriteGuard<'_, TaskControlBlockInner> {
        self.inner.write()
    }

    pub fn read(&self) -> RwLockReadGuard<'_, TaskControlBlockInner> {
        self.inner.read()
    }

    /// 通过 elf 数据新建一个任务控制块，目前仅用于内核中手动创建唯一一个初始进程 initproc
    pub fn new(initproc: Arc<Fat32File>) -> Self {
        // 解析传入的 ELF 格式数据构造应用的地址空间 memory_set 并获得其他信息
        let LoadedELF {
            memory_set,
            elf_entry: entry_point,
            user_stack_top: user_sp,
            auxs,
        } = MemorySet::load_elf(initproc.clone());
        initproc.delete();
        // 从地址空间 memory_set 中查多级页表找到应用地址空间中的 Trap 上下文实际被放在哪个物理页帧
        let trap_cx_ppn = memory_set
            .translate(VirtAddr::from(TRAP_CONTEXT).into())
            .unwrap()
            .ppn();
        // 为进程分配 PID 以及内核栈，并记录下内核栈在内核地址空间的位置
        let pid_handle = pid_alloc();
        let tgid = pid_handle.0;
        let pgid = pid_handle.0;
        let kernel_stack = KernelStack::new(&pid_handle);
        let kernel_stack_top = kernel_stack.top();
        // 在该进程的内核栈上压入初始化的任务上下文，使得第一次任务切换到它的时候可以跳转到 trap_return 并进入用户态开始执行
        let task_control_block = Self {
            pid: pid_handle,
            tgid,
            pgid,
            kernel_stack,

            set_child_tid: 0,
            clear_child_tid: 0,

            inner: RwLock::new(TaskControlBlockInner {
                trap_cx_ppn,
                task_cx: TaskContext::readied_for_switching(kernel_stack_top),
                task_status: TaskStatus::Ready,
                memory_set,
                parent: None,
                children: Vec::new(),
                exit_code: 0,
                fd_table: vec![
                    // 0 -> stdin
                    Some(Arc::new(Stdin)),
                    // 1 -> stdout
                    Some(Arc::new(Stdout)),
                    // 2 -> stderr
                    Some(Arc::new(Stdout)),
                ],

                sigactions: [SigAction::new(); MAX_SIGNUM as usize],
                sigmask: SigMask::empty(),
                pending_signals: SigSet::empty(),

                current_path: AbsolutePath::from_str("/"),
                utime: TimeVal { sec: 0, usec: 0 },
                stime: TimeVal { sec: 0, usec: 0 },
                last_enter_umode_time: TimeVal { sec: 0, usec: 0 },
                last_enter_smode_time: TimeVal { sec: 0, usec: 0 },
                trap_cause: None,
            }),
        };
        // 初始化位于该进程应用地址空间中的 Trap 上下文，使得第一次进入用户态的时候时候能正
        // 确跳转到应用入口点并设置好用户栈，同时也保证在 Trap 的时候用户态能正确进入内核态
        let trap_cx = task_control_block.write().trap_context();
        *trap_cx = TrapContext::app_init_context(
            entry_point,
            user_sp,
            acquire_kvmm().token(),
            kernel_stack_top,
            user_trap_handler as usize,
        );
        task_control_block
    }

    pub fn init_ustack(
        &self,
        user_sp: usize,
        args: Vec<String>,
        envs: Vec<String>,
        auxv: &mut Vec<AuxEntry>,
    ) -> (usize, usize, usize) {
        let token = self.write().get_user_token();

        // 计算共需要多少字节的空间
        let mut total_len = 0;
        for i in 0..envs.len() {
            total_len += envs[i].len() + 1; // String 不包含 '\0'
        }
        for i in 0..args.len() {
            total_len += args[i].len() + 1;
        }

        let mut user_sp = user_sp;
        // 先进行进行对齐
        // let align = core::mem::size_of::<usize>() / core::mem::size_of::<u8>(); // 8
        // let mut user_sp = user_sp - (align - total_len % align) * core::mem::size_of::<u8>();
        // user_sp -= core::mem::size_of::<usize>();
        // *translated_mut(token, user_sp as *mut usize) = 123;
        // user_sp -= core::mem::size_of::<usize>();
        // *translated_mut(token, user_sp as *mut usize) = 456;

        // 分配 envs 的空间, 加入动态链接库位置
        let envs_ptrv: Vec<_> = (0..envs.len())
            .map(|idx| {
                user_sp -= envs[idx].len() + 1; // 1 是手动添加结束标记的空间('\0')
                let mut ptr = user_sp;
                for c in envs[idx].as_bytes() {
                    // 将参数写入到用户栈
                    *translated_mut(token, ptr as *mut u8) = *c;
                    ptr += 1;
                } // 写入字符串结束标记
                *translated_mut(token, ptr as *mut u8) = 0;
                user_sp
            })
            .collect();

        // 分配 args 的空间, 并写入字符串数据, 把字符串首地址保存在 argv 中
        // 这里高地址放前面的参数, 即先存放 argv[0]
        let args_ptrv: Vec<_> = (0..args.len())
            .map(|idx| {
                user_sp -= args[idx].len() + 1; // 1 是手动添加结束标记的空间('\0')
                let mut ptr = user_sp;
                for c in args[idx].as_bytes() {
                    // 将参数写入到用户栈
                    *translated_mut(token, ptr as *mut u8) = *c;
                    ptr += 1;
                } // 写入字符串结束标记
                *translated_mut(token, ptr as *mut u8) = 0;
                user_sp
            })
            .collect();

        // padding 0 表示结束 AT_NULL aux entry
        user_sp -= core::mem::size_of::<usize>();
        *translated_mut(token, user_sp as *mut usize) = 0;

        // 分配 auxs 空间，并写入数据
        for i in 0..auxv.len() {
            user_sp -= core::mem::size_of::<AuxEntry>();
            *translated_mut(token, user_sp as *mut AuxEntry) = auxv[i];
        }
        // auxv.push(AuxEntry(AT_EXECFN,args_ptrv[0] ));

        // padding 0 表示结束
        user_sp -= core::mem::size_of::<usize>();
        *translated_mut(token, user_sp as *mut usize) = 0;

        // envs_ptr
        user_sp -= (envs.len()) * core::mem::size_of::<usize>();
        let envs_ptr_base = user_sp; // 参数字符串指针起始地址
        for i in 0..envs.len() {
            *translated_mut(
                token,
                (envs_ptr_base + i * core::mem::size_of::<usize>()) as *mut usize,
            ) = envs_ptrv[i];
        }

        // padding 0 表示结束
        user_sp -= core::mem::size_of::<usize>();
        *translated_mut(token, user_sp as *mut usize) = 0;

        // args_ptr
        user_sp -= (args.len()) * core::mem::size_of::<usize>();
        let args_ptr_base = user_sp; // 参数字符串指针起始地址
        for i in 0..args.len() {
            *translated_mut(
                token,
                (args_ptr_base + i * core::mem::size_of::<usize>()) as *mut usize,
            ) = args_ptrv[i];
        }

        // argc
        user_sp -= core::mem::size_of::<usize>();
        *translated_mut(token, user_sp as *mut usize) = args.len();

        (user_sp, args_ptr_base as usize, envs_ptr_base as usize)
    }

    /// 用来实现 exec 系统调用，即当前进程加载并执行另一个 ELF 格式可执行文件
    pub fn exec(&self, elf_file: Arc<Fat32File>, args: Vec<String>, envs: Vec<String>) {
        // 从 ELF 文件生成一个全新的地址空间并直接替换
        let LoadedELF {
            memory_set,
            user_stack_top: user_sp,
            elf_entry: entry_point,
            mut auxs,
        } = MemorySet::load_elf(elf_file);

        let trap_cx_ppn = memory_set
            .translate(VirtAddr::from(TRAP_CONTEXT).into())
            .unwrap()
            .ppn();
        let mut inner = self.write();
        inner.memory_set = memory_set;
        // from_copy_on_wirte -> exec
        // 这将导致原有的地址空间生命周期结束, 里面包含的全部物理页帧都会被回收,
        // 结果表现为: 原有的地址空间中的所有页表项的 ppn 引用计数减 1
        inner.trap_cx_ppn = trap_cx_ppn;
        let trap_cx = inner.trap_context();
        inner
            .fd_table
            .iter_mut()
            .find(|fd| fd.is_some() && !fd.as_ref().unwrap().available())
            .take();
        drop(inner); // 避免接下来的操作导致死锁

        let (user_sp, _args_ptr, _envs_ptr) = self.init_ustack(user_sp, args, envs, &mut auxs);
        // 修改新的地址空间中的 Trap 上下文，将解析得到的应用入口点、用户栈位置以及一些内核的信息进行初始化
        *trap_cx = TrapContext::app_init_context(
            entry_point,
            user_sp,
            acquire_kvmm().token(),
            self.kernel_stack.top(),
            user_trap_handler as usize,
        );
    }

    /// 用来实现 fork 系统调用，即当前进程 fork 出来一个与之几乎相同的子进程
    pub fn fork(self: &Arc<TaskControlBlock>, is_create_thread: bool) -> Arc<TaskControlBlock> {
        let mut parent_inner = self.write();
        // copy mmap_area
        // mmap_area.debug_show();
        // 拷贝用户地址空间
        let memory_set = MemorySet::from_copy_on_write(&mut parent_inner.memory_set); // use 4 pages
        let trap_cx_ppn = memory_set
            .translate(VirtAddr::from(TRAP_CONTEXT).into())
            .unwrap()
            .ppn();
        // 分配一个 PID
        let pid_handle = pid_alloc();
        let tgid = if is_create_thread {
            self.pid.0
        } else {
            pid_handle.0
        };
        let pgid = self.pid.0;
        // 根据 PID 创建一个应用内核栈
        let kernel_stack = KernelStack::new(&pid_handle);
        let kernel_stack_top = kernel_stack.top();
        // copy fd table
        let mut new_fd_table = Vec::new();
        for fd in parent_inner.fd_table.iter() {
            if let Some(file) = fd {
                new_fd_table.push(Some(file.clone()));
            } else {
                new_fd_table.push(None);
            }
        }

        let task_control_block = Arc::new(TaskControlBlock {
            pid: pid_handle,
            tgid,
<<<<<<< HEAD
            pgid,
=======

            set_child_tid: 0,
            clear_child_tid: 0,

>>>>>>> 7cb55b7c
            kernel_stack,
            inner: RwLock::new(TaskControlBlockInner {
                trap_cx_ppn,
                task_cx: TaskContext::readied_for_switching(kernel_stack_top),
                task_status: TaskStatus::Ready,
                memory_set,
                parent: Some(Arc::downgrade(self)),
                children: Vec::new(),
                exit_code: 0,
                fd_table: new_fd_table,

                // [signal: msg about fork](https://man7.org/linux/man-pages/man7/signal.7.html)
                sigactions: parent_inner.sigactions.clone(),
                sigmask: parent_inner.sigmask.clone(),
                pending_signals: SigSet::empty(),

                current_path: parent_inner.current_path.clone(),
                utime: TimeVal { sec: 0, usec: 0 },
                stime: TimeVal { sec: 0, usec: 0 },
                last_enter_umode_time: TimeVal { sec: 0, usec: 0 },
                last_enter_smode_time: TimeVal { sec: 0, usec: 0 },
                trap_cause: None,
            }),
        });
        // 把新生成的进程加入到子进程向量中
        parent_inner.children.push(task_control_block.clone());
        // 更新子进程 trap 上下文中的栈顶指针
        let trap_cx = task_control_block.write().trap_context();
        trap_cx.kernel_sp = kernel_stack_top;

        task_control_block
    }

    /// 尝试用时加载缺页，目前只支持mmap缺页
    ///
    /// - 参数：
    ///     - `va`：缺页中的虚拟地址
    ///     - `is_load`：加载(1)/写入(0)
    /// - 返回值：
    ///     - `0`：成功加载缺页
    ///     - `-1`：加载缺页失败
    ///
    /// 分别用于：
    ///     - 用户态：handler page fault
    ///     - 内核态： translate_bytes_buffer
    pub fn check_lazy(&self, va: VirtAddr, is_load: bool) -> isize {
        let inner = self.write();
        let mmap_start = inner.memory_set.mmap_manager.mmap_start;
        let mmap_end = inner.memory_set.mmap_manager.mmap_top;
        let heap_start = VirtAddr::from(inner.memory_set.brk_start);
        let heap_end = VirtAddr::from(inner.memory_set.brk_start + USER_HEAP_SIZE);
        drop(inner);
<<<<<<< HEAD
=======

        // fork
>>>>>>> 7cb55b7c
        let vpn: VirtPageNum = va.floor();
        let pte = self.write().enquire_pte_via_vpn(vpn);
        if pte.is_some() && pte.unwrap().is_cow() {
            let former_ppn = pte.unwrap().ppn();
            // info!("pte1 is readabled: {:?}", pte.unwrap().readable());
            // info!("pte1 is writable: {:?}", pte.unwrap().writable());
            // info!("pte1 is executable: {:?}", pte.unwrap().executable());
            return self.write().cow_alloc(vpn, former_ppn);
        } else {
            if let Some(pte1) = pte {
                if pte1.is_valid() {
                    // info!("pte1 is readabled: {:?}", pte1.readable());
                    // info!("pte1 is writable: {:?}", pte1.writable());
                    // info!("pte1 is executable: {:?}", pte1.executable());
                    return -4;
                }
            }
        }

        // println!("check_lazy: va: {:#x}", va.0);

        // lazy map / lazy alloc heap
        if va >= heap_start && va <= heap_end {
            self.write().lazy_alloc_heap(va.floor())
        } else if va >= mmap_start && va < mmap_end {
<<<<<<< HEAD
            self.write().memory_set.lazy_mmap(vpn);
            0
        } else {
            warn!("[check_lazy] {:x?}", va);
            warn!("[check_lazy] mmap_start: 0x{:x}", mmap_start.0);
            warn!("[check_lazy] mmap_end: 0x{:x}", mmap_end.0);
            warn!("[check_lazy] heap_start: 0x{:x}", heap_start.0);
            warn!("[check_lazy] heap_end: 0x{:x}", heap_end.0);
=======
            // println!("########## into lazy mmap ##########");
            self.lazy_mmap(va, is_load)
        } else {
            println!("[check_lazy] pid: {:?}", self.pid());
            println!("[check_lazy] {:x?}", va);
            println!("[check_lazy] mmap_start: 0x{:x}", mmap_start.0);
            println!("[check_lazy] mmap_end: 0x{:x}", mmap_end.0);
            println!("[check_lazy] heap_start: 0x{:x}", heap_start.0);
            println!("[check_lazy] heap_end: 0x{:x}", heap_end.0);

>>>>>>> 7cb55b7c
            -2
        }
    }

    // 在进程虚拟地址空间中分配创建一片虚拟内存地址映射
    pub fn mmap(
        &self,
        addr: usize,
        length: usize,
        prot: MmapProts,
        flags: MmapFlags,
        fd: isize,
        offset: usize,
    ) -> usize {
        if addr % PAGE_SIZE != 0 {
            panic!("mmap: addr not aligned");
        }

        let mut inner = self.write();
        let fd_table = inner.fd_table.clone();
        let mut start_va = VirtAddr::from(0);
        // "prot<<1" 右移一位以符合 MapPermission 的权限定义
        // "1<<4" 增加 MapPermission::U 权限
<<<<<<< HEAD
=======
        let map_flags = (((prot.bits() & 0b111) << 1) + (1 << 4)) as u16;

>>>>>>> 7cb55b7c
        if addr == 0 {
            start_va = inner.memory_set.mmap_manager.get_mmap_top();
        }
<<<<<<< HEAD
        // println!("mmap start va{:x?}",start_va);

        if flags.contains(MmapFlags::MAP_FIXED) {
            start_va = VirtAddr::from(addr);
            inner.memory_set.mmap_manager.remove(start_va, length);
        }
        let file = if flags.contains(MmapFlags::MAP_ANONYMOUS) {
            None
        } else {
            fd_table[fd as usize].clone()
        };
        inner
            .memory_set
            .mmap_manager
            .push(start_va, length, prot, flags, offset, file);
=======
        inner.memory_set.insert_mmap_area(
            start_va,
            end_va,
            MapPermission::from_bits(map_flags).unwrap(),
        );

        // if end_va.0 >= 0x600234f0 {
        //     let map_perm = MapPermission::from_bits(map_flags).unwrap();
        //     info!("########### mmap ###########");
        //     info!(
        //         "addr: {:#x?}, length: {:#x}, addr + length: {:#x}",
        //         start_va.0, length, end_va.0
        //     );
        //     info!("map_perm is readable: {}", map_perm.readable());
        //     info!("map_perm is writable: {}", map_perm.writable());
        //     info!("map_perm is executable: {}", map_perm.executable());
        // }

        // {
        //     info!("start va: {:#x?}", start_va);
        //     info!("end va: {:#x?}", end_va);
        // }
        inner.mmap_manager.push(
            start_va.0,
            length,
            prot.bits(),
            flags.bits(),
            fd,
            offset,
            fd_table,
            token,
        );
>>>>>>> 7cb55b7c
        start_va.0
    }

    pub fn munmap(&self, addr: usize, length: usize) -> isize {
        let mut inner = self.write();

<<<<<<< HEAD
        let start_va = VirtAddr(addr);
=======
        let mmap_start_va = VirtAddr(addr);
        let mmap_end_va = VirtAddr(addr + length);

        {
            info!("munmap_start_va: {:#x?}", mmap_start_va);
            info!("munmap_end_va: {:#x?}", mmap_end_va);
        }

        for mmap_area in inner.memory_set.mmap_areas.iter_mut() {
            info!("mmap area");
            let start: VirtAddr = mmap_area.vpn_range.get_start().into();
            let end: VirtAddr = mmap_area.vpn_range.get_end().into();
            info!("start: {:#x}", start.0);
            info!("end: {:#x}", end.0);
        }
>>>>>>> 7cb55b7c

        // 可能会有 mmap 后没有访问直接 munmap 的情况，需要检查是否访问过 mmap 的区域(即
        // 是否引发了 lazy_mmap)，防止 unmap 页表中不存在的页表项引发 panic
        inner.memory_set.mmap_manager.remove(start_va, length);
        0
    }

    pub fn pid(&self) -> usize {
        self.pid.0
    }

    pub fn grow_proc(&self, grow_size: isize) -> usize {
        if grow_size > 0 {
            let growed_addr: usize = self.inner.write().memory_set.brk + grow_size as usize;
            let limit = self.inner.write().memory_set.brk_start + USER_HEAP_SIZE;
            if growed_addr > limit {
                panic!(
                    "process doesn't have enough memsize to grow! limit:0x{:x}, heap_pt:0x{:x}, growed_addr:0x{:x}, pid:{}",
                    limit,
                    self.inner.write().memory_set.brk,
                    growed_addr,
                    self.pid.0
                );
            }
            self.inner.write().memory_set.brk = growed_addr;
        } else {
            let shrinked_addr: usize = self.inner.write().memory_set.brk + grow_size as usize;
            if shrinked_addr < self.inner.write().memory_set.brk_start {
                panic!("Memory shrinked to the lowest boundary!")
            }
            self.inner.write().memory_set.brk = shrinked_addr;
        }
        return self.inner.write().memory_set.brk;
    }
}

/// 任务状态枚举
///
/// |状态|描述|
/// |--|--|
/// |`Ready`|准备运行|
/// |`Running`|正在运行|
/// |`Zombie`|僵尸态|
#[derive(Copy, Clone, PartialEq, Eq)]
pub enum TaskStatus {
    Ready,   // 准备运行
    Running, // 正在运行
    Zombie,  // 僵尸态
}<|MERGE_RESOLUTION|>--- conflicted
+++ resolved
@@ -11,17 +11,14 @@
     translated_mut, MapPermission, MemorySet, MmapFlags, MmapManager, MmapProts, PageTableEntry,
     PhysPageNum, VirtAddr, VirtPageNum,
 };
-<<<<<<< HEAD
-=======
-use crate::timer::{get_time, TimeVal};
->>>>>>> 7cb55b7c
+use crate::timer::get_time;
 use crate::trap::handler::user_trap_handler;
 use crate::trap::TrapContext;
 use alloc::string::{String, ToString};
 use alloc::sync::{Arc, Weak};
 use alloc::vec;
 use alloc::vec::Vec;
-use nix::TimeVal;
+use nix::time::TimeVal;
 use riscv::register::scause::Scause;
 use spin::{RwLock, RwLockReadGuard, RwLockWriteGuard};
 
@@ -37,13 +34,8 @@
     /// thread group id
     pub tgid: usize,
 
-<<<<<<< HEAD
-    /// 进程组 Id
-    pub pgid: usize,
-=======
     pub set_child_tid: usize,   /* CLONE_CHILD_SETTID */
     pub clear_child_tid: usize, /* CLONE_CHILD_CLEARTID */
->>>>>>> 7cb55b7c
 
     /// 应用内核栈
     pub kernel_stack: KernelStack,
@@ -202,7 +194,6 @@
         let task_control_block = Self {
             pid: pid_handle,
             tgid,
-            pgid,
             kernel_stack,
 
             set_child_tid: 0,
@@ -428,14 +419,10 @@
         let task_control_block = Arc::new(TaskControlBlock {
             pid: pid_handle,
             tgid,
-<<<<<<< HEAD
-            pgid,
-=======
 
             set_child_tid: 0,
             clear_child_tid: 0,
 
->>>>>>> 7cb55b7c
             kernel_stack,
             inner: RwLock::new(TaskControlBlockInner {
                 trap_cx_ppn,
@@ -488,11 +475,7 @@
         let heap_start = VirtAddr::from(inner.memory_set.brk_start);
         let heap_end = VirtAddr::from(inner.memory_set.brk_start + USER_HEAP_SIZE);
         drop(inner);
-<<<<<<< HEAD
-=======
-
         // fork
->>>>>>> 7cb55b7c
         let vpn: VirtPageNum = va.floor();
         let pte = self.write().enquire_pte_via_vpn(vpn);
         if pte.is_some() && pte.unwrap().is_cow() {
@@ -518,7 +501,6 @@
         if va >= heap_start && va <= heap_end {
             self.write().lazy_alloc_heap(va.floor())
         } else if va >= mmap_start && va < mmap_end {
-<<<<<<< HEAD
             self.write().memory_set.lazy_mmap(vpn);
             0
         } else {
@@ -527,18 +509,6 @@
             warn!("[check_lazy] mmap_end: 0x{:x}", mmap_end.0);
             warn!("[check_lazy] heap_start: 0x{:x}", heap_start.0);
             warn!("[check_lazy] heap_end: 0x{:x}", heap_end.0);
-=======
-            // println!("########## into lazy mmap ##########");
-            self.lazy_mmap(va, is_load)
-        } else {
-            println!("[check_lazy] pid: {:?}", self.pid());
-            println!("[check_lazy] {:x?}", va);
-            println!("[check_lazy] mmap_start: 0x{:x}", mmap_start.0);
-            println!("[check_lazy] mmap_end: 0x{:x}", mmap_end.0);
-            println!("[check_lazy] heap_start: 0x{:x}", heap_start.0);
-            println!("[check_lazy] heap_end: 0x{:x}", heap_end.0);
-
->>>>>>> 7cb55b7c
             -2
         }
     }
@@ -562,15 +532,9 @@
         let mut start_va = VirtAddr::from(0);
         // "prot<<1" 右移一位以符合 MapPermission 的权限定义
         // "1<<4" 增加 MapPermission::U 权限
-<<<<<<< HEAD
-=======
-        let map_flags = (((prot.bits() & 0b111) << 1) + (1 << 4)) as u16;
-
->>>>>>> 7cb55b7c
         if addr == 0 {
             start_va = inner.memory_set.mmap_manager.get_mmap_top();
         }
-<<<<<<< HEAD
         // println!("mmap start va{:x?}",start_va);
 
         if flags.contains(MmapFlags::MAP_FIXED) {
@@ -586,66 +550,13 @@
             .memory_set
             .mmap_manager
             .push(start_va, length, prot, flags, offset, file);
-=======
-        inner.memory_set.insert_mmap_area(
-            start_va,
-            end_va,
-            MapPermission::from_bits(map_flags).unwrap(),
-        );
-
-        // if end_va.0 >= 0x600234f0 {
-        //     let map_perm = MapPermission::from_bits(map_flags).unwrap();
-        //     info!("########### mmap ###########");
-        //     info!(
-        //         "addr: {:#x?}, length: {:#x}, addr + length: {:#x}",
-        //         start_va.0, length, end_va.0
-        //     );
-        //     info!("map_perm is readable: {}", map_perm.readable());
-        //     info!("map_perm is writable: {}", map_perm.writable());
-        //     info!("map_perm is executable: {}", map_perm.executable());
-        // }
-
-        // {
-        //     info!("start va: {:#x?}", start_va);
-        //     info!("end va: {:#x?}", end_va);
-        // }
-        inner.mmap_manager.push(
-            start_va.0,
-            length,
-            prot.bits(),
-            flags.bits(),
-            fd,
-            offset,
-            fd_table,
-            token,
-        );
->>>>>>> 7cb55b7c
         start_va.0
     }
 
     pub fn munmap(&self, addr: usize, length: usize) -> isize {
         let mut inner = self.write();
 
-<<<<<<< HEAD
         let start_va = VirtAddr(addr);
-=======
-        let mmap_start_va = VirtAddr(addr);
-        let mmap_end_va = VirtAddr(addr + length);
-
-        {
-            info!("munmap_start_va: {:#x?}", mmap_start_va);
-            info!("munmap_end_va: {:#x?}", mmap_end_va);
-        }
-
-        for mmap_area in inner.memory_set.mmap_areas.iter_mut() {
-            info!("mmap area");
-            let start: VirtAddr = mmap_area.vpn_range.get_start().into();
-            let end: VirtAddr = mmap_area.vpn_range.get_end().into();
-            info!("start: {:#x}", start.0);
-            info!("end: {:#x}", end.0);
-        }
->>>>>>> 7cb55b7c
-
         // 可能会有 mmap 后没有访问直接 munmap 的情况，需要检查是否访问过 mmap 的区域(即
         // 是否引发了 lazy_mmap)，防止 unmap 页表中不存在的页表项引发 panic
         inner.memory_set.mmap_manager.remove(start_va, length);
