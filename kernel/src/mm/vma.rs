use super::address::VirtAddr;
use super::{translated_bytes_buffer, FrameTracker, UserBuffer, VPNRange, VirtPageNum};
use crate::consts::PAGE_SIZE;
use crate::fs::file::File;
use crate::mm::PageTable;
use alloc::collections::BTreeMap;
use alloc::sync::Arc;
use alloc::vec::Vec;
<<<<<<< HEAD
=======

// see [man mmap](https://man7.org/linux/man-pages/man2/mmap.2.html)
>>>>>>> 7cb55b7c
bitflags! {
#[derive(Clone, Copy, Debug)]
    pub struct MmapProts: usize {
<<<<<<< HEAD
    // TODO do not use 0
        const PROT_NONE = 0;  // 不可读不可写不可执行，用于实现防范攻击的guard page等
        const PROT_READ = 1 <<0;
=======
        const PROT_NONE = 0;  // 不可读不可写不可执行，用于实现防范攻击的guard page等 -> sys_
        const PROT_READ = 1;
>>>>>>> 7cb55b7c
        const PROT_WRITE = 1 << 1;
        const PROT_EXEC  = 1 << 2;
        const PROT_GROWSDOWN = 0x01000000;
        const PROT_GROWSUP = 0x02000000;
    }
}

bitflags! {
    /// - MAP_FILE: 文件映射，使用文件内容初始化内存
    /// - MAP_SHARED: 共享映射，修改对所有进程可见，多进程读写同一个文件需要调用者提供互斥机制
    /// - MAP_PRIVATE: 私有映射，进程A的修改对进程B不可见的，利用 COW 机制，修改只会存在于内存中，不会同步到外部的磁盘文件上
    /// - MAP_FIXED: 将mmap空间放在addr指定的内存地址上，若与现有映射页面重叠，则丢弃重叠部分。如果指定的地址不能使用，mmap将失败。
    /// - MAP_ANONYMOU: 匿名映射，初始化全为0的内存空间
#[derive(Clone, Copy, Debug)]
    pub struct MmapFlags: usize {
        const MAP_SHARED= 0x01;
        const MAP_PRIVATE = 0x02;
        const MAP_FIXED = 0x10;
        const MAP_ANONYMOUS = 0x20; // The mapping is not backed by any file; its contents are initialized to zero.  The fd  argument  is  ig-
                                    // nored;  however,  some implementations require fd to be -1 if MAP_ANONYMOUS (or MAP_ANON) is specified,
                                    //      and portable applications should ensure this.
    }
}

/// mmap 块管理器
///
/// - `mmap_start` : 地址空间中mmap区块起始虚地址
/// - `mmap_top` : 地址空间中mmap区块当结束虚地址
/// - `mmap_set` : mmap块向量
//  TODO 管理上有缺陷: 内存碎片问题
#[derive(Clone)]
pub struct MmapManager {
    pub mmap_start: VirtAddr,
    pub mmap_top: VirtAddr,
    pub mmap_map: BTreeMap<VirtPageNum, MmapPage>,
    pub frame_trackers: BTreeMap<VirtPageNum, FrameTracker>,
}

impl MmapManager {
    pub fn new(mmap_start: VirtAddr, mmap_top: VirtAddr) -> Self {
        Self {
            mmap_start,
            mmap_top,
            mmap_map: BTreeMap::new(),
            frame_trackers: BTreeMap::new(),
        }
    }

    pub fn get_mmap_top(&mut self) -> VirtAddr {
        self.mmap_top
    }

    // pub fn lazy_map_page(
    //     &mut self,
    //     vpn: VirtPageNum,
    //     token:usize,
    // ) {
    // 	if let Some(mmap_page)=self.mmap_map.get(&vpn){
    // 	    mmap_page.lazy_map_page(token);
    // 	}
    // }

    pub fn push(
        &mut self,
        start_va: VirtAddr,
        len: usize,
        prot: MmapProts,
        flags: MmapFlags,
        offset: usize,
        file: Option<Arc<dyn File>>,
    ) -> usize {
        let end = VirtAddr(start_va.0 + len);

        // use lazy map
        let mut offset = offset;
        for vpn in VPNRange::from_va(start_va, end) {
            // println!("[DEBUG] mmap map vpn:{:x?}",vpn);
            let mmap_page = MmapPage::new(vpn, prot, flags, false, file.clone(), offset);
            self.mmap_map.insert(vpn, mmap_page);
            offset += PAGE_SIZE;
        }
        // update mmap_top
        // if self.mmap_top == start_addr {
        if self.mmap_top <= start_va {
            self.mmap_top = (start_va.0 + len).into();
        }
<<<<<<< HEAD
        start_va.0
=======

        // {
        //     info!("mmap top: {:x?}", self.mmap_top);
        // }

        start_addr.0
>>>>>>> 7cb55b7c
    }

    pub fn remove(&mut self, start_va: VirtAddr, len: usize) {
        let end_va = VirtAddr(start_va.0 + len);
        for vpn in VPNRange::from_va(start_va, end_va) {
            self.mmap_map.remove(&vpn);
            self.frame_trackers.remove(&vpn);
        }
    }
    // pub fn remove_one_page(&mut self, vpn: VirtPageNum){
    // 	self.mmap_map.remove(&vpn);
    // }
}

/// mmap 块
///
/// 用于记录 mmap 空间信息，mmap数据并不存放在此
#[derive(Clone)]
pub struct MmapPage {
    /// mmap 空间起始虚拟地址
    pub vpn: VirtPageNum,

    /// mmap 空间有效性
    pub valid: bool,

    /// mmap 空间权限
    pub prot: MmapProts,

    /// 映射方式
    pub flags: MmapFlags,

    /// 文件描述符
    pub file: Option<Arc<dyn File>>,

    /// 映射文件偏移地址
    pub offset: usize,
}

impl MmapPage {
    pub fn new(
        vpn: VirtPageNum,
        prot: MmapProts,
        flags: MmapFlags,
        valid: bool,
        file: Option<Arc<dyn File>>,
        offset: usize,
    ) -> Self {
        Self {
            vpn,
            prot,
            flags,
            valid,
            file,
            offset,
        }
    }
    pub fn lazy_map_page(&mut self, token: usize) {
        if self.flags.contains(MmapFlags::MAP_ANONYMOUS) {
            self.read_from_zero(token);
        } else {
            self.read_from_file(token);
        }
        self.valid = true;
    }
    fn read_from_file(&mut self, token: usize) {
        let f = self.file.clone().unwrap();
        let old_offset = f.offset();
        f.seek(self.offset);
        if !f.readable() {
            return;
        }
        let _read_len = f.read(UserBuffer::wrap(translated_bytes_buffer(
            token,
            VirtAddr::from(self.vpn).0 as *const u8,
            PAGE_SIZE,
        )));
        f.seek(old_offset);
        return;
    }
    fn read_from_zero(&mut self, token: usize) {
        UserBuffer::wrap(translated_bytes_buffer(
            token,
            VirtAddr::from(self.vpn).0 as *const u8,
            PAGE_SIZE,
        ))
        .write_zeros();
    }
    pub fn write_back(&mut self, token: usize) {
        let f = self.file.clone().unwrap();
        let old_offset = f.offset();
        f.seek(self.offset);
        if !f.writable() {
            return;
        }
        let _read_len = f.write(UserBuffer::wrap(translated_bytes_buffer(
            token,
            VirtAddr::from(self.vpn).0 as *const u8,
            PAGE_SIZE,
        )));
        f.seek(old_offset);
        return;
    }
    pub fn set_prot(&mut self, new_prot: MmapProts) {
        self.prot = new_prot;
    }
}<|MERGE_RESOLUTION|>--- conflicted
+++ resolved
@@ -6,22 +6,15 @@
 use alloc::collections::BTreeMap;
 use alloc::sync::Arc;
 use alloc::vec::Vec;
-<<<<<<< HEAD
-=======
 
 // see [man mmap](https://man7.org/linux/man-pages/man2/mmap.2.html)
->>>>>>> 7cb55b7c
 bitflags! {
 #[derive(Clone, Copy, Debug)]
     pub struct MmapProts: usize {
-<<<<<<< HEAD
+
     // TODO do not use 0
-        const PROT_NONE = 0;  // 不可读不可写不可执行，用于实现防范攻击的guard page等
-        const PROT_READ = 1 <<0;
-=======
         const PROT_NONE = 0;  // 不可读不可写不可执行，用于实现防范攻击的guard page等 -> sys_
-        const PROT_READ = 1;
->>>>>>> 7cb55b7c
+        const PROT_READ = 1 << 0;
         const PROT_WRITE = 1 << 1;
         const PROT_EXEC  = 1 << 2;
         const PROT_GROWSDOWN = 0x01000000;
@@ -108,16 +101,7 @@
         if self.mmap_top <= start_va {
             self.mmap_top = (start_va.0 + len).into();
         }
-<<<<<<< HEAD
         start_va.0
-=======
-
-        // {
-        //     info!("mmap top: {:x?}", self.mmap_top);
-        // }
-
-        start_addr.0
->>>>>>> 7cb55b7c
     }
 
     pub fn remove(&mut self, start_va: VirtAddr, len: usize) {
@@ -189,10 +173,12 @@
         if !f.readable() {
             return;
         }
+        let file_size = f.file_size();
+        let len = PAGE_SIZE.min(file_size - self.offset);
         let _read_len = f.read(UserBuffer::wrap(translated_bytes_buffer(
             token,
             VirtAddr::from(self.vpn).0 as *const u8,
-            PAGE_SIZE,
+            len,
         )));
         f.seek(old_offset);
         return;
