--- conflicted
+++ resolved
@@ -101,12 +101,7 @@
 
     vm_areas: Vec<VmArea>,
 
-<<<<<<< HEAD
     pub mmap_manager: MmapManager,
-=======
-    pub mmap_areas: Vec<VmArea>,
->>>>>>> 7cb55b7c
-
     heap_areas: VmArea,
 
     shm_areas: Vec<VmArea>,
@@ -573,20 +568,10 @@
             if (mmap_page.valid) {
                 let vpn = vpn.clone();
                 if let Some(pte) = parent_page_table.translate(vpn) {
-<<<<<<< HEAD
                     // change the map permission of both pagetable
                     // get the former flags and ppn
 
                     // 只对已经map过的进行cow
-=======
-                    // {
-                    //     info!("########### debug cow pte flags ###########");
-                    //     info!("pte is readable: {}", pte.readable());
-                    //     info!("pte is writable: {}", pte.writable());
-                    //     info!("pte is executable: {}", pte.executable());
-                    //     info!("############################################");
-                    // }
->>>>>>> 7cb55b7c
                     let pte_flags = pte.flags() & !PTEFlags::W;
                     let src_ppn = pte.ppn();
                     // frame_add_ref(src_ppn);
@@ -701,32 +686,6 @@
         self.page_table.remap_cow(vpn, ppn, former_ppn);
     }
 
-<<<<<<< HEAD
-=======
-    /// 为mmap缺页分配空页表
-    pub fn lazy_mmap(&mut self, stval: VirtAddr) -> isize {
-        for mmap_area in self.mmap_areas.iter_mut() {
-            if stval >= mmap_area.vpn_range.get_start().into()
-                && stval < mmap_area.vpn_range.get_end().into()
-            {
-                mmap_area.lazy_map_vpn(stval.floor(), &mut self.page_table);
-                return 0;
-            }
-        }
-
-        println!("lazy mmap");
-        println!("stval: {:#x}", stval.0);
-        for mmap_area in self.mmap_areas.iter_mut() {
-            info!("mmap area");
-            let start: VirtAddr = mmap_area.vpn_range.get_start().into();
-            let end: VirtAddr = mmap_area.vpn_range.get_end().into();
-            info!("start: {:#x}", start.0);
-            info!("end: {:#x}", end.0);
-        }
-        -1
-    }
-
->>>>>>> 7cb55b7c
     pub fn lazy_alloc_heap(&mut self, vpn: VirtPageNum) -> isize {
         self.heap_areas.lazy_map_vpn(vpn, &mut self.page_table);
 
